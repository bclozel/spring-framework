--- conflicted
+++ resolved
@@ -93,11 +93,8 @@
  *
  * @author Juergen Hoeller
  * @author Chris Beams
-<<<<<<< HEAD
  * @author Stephane Nicoll
-=======
  * @author Sam Brannen
->>>>>>> 9868c28c
  * @since 1.1.2
  * @see #registerBeanDefinition
  * @see #refresh()
