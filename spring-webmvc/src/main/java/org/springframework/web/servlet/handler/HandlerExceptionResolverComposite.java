/*
 * Copyright 2002-2019 the original author or authors.
 *
 * Licensed under the Apache License, Version 2.0 (the "License");
 * you may not use this file except in compliance with the License.
 * You may obtain a copy of the License at
 *
 *      http://www.apache.org/licenses/LICENSE-2.0
 *
 * Unless required by applicable law or agreed to in writing, software
 * distributed under the License is distributed on an "AS IS" BASIS,
 * WITHOUT WARRANTIES OR CONDITIONS OF ANY KIND, either express or implied.
 * See the License for the specific language governing permissions and
 * limitations under the License.
 */

package org.springframework.web.servlet.handler;

import java.util.Collections;
import java.util.List;
import javax.servlet.http.HttpServletRequest;
import javax.servlet.http.HttpServletResponse;

import org.springframework.core.Ordered;
import org.springframework.lang.Nullable;
import org.springframework.web.servlet.HandlerExceptionResolver;
import org.springframework.web.servlet.ModelAndView;

/**
 * A {@link HandlerExceptionResolver} that delegates to a list of other
 * {@link HandlerExceptionResolver HandlerExceptionResolvers}.
 *
 * @author Rossen Stoyanchev
 * @since 3.1
 */
public class HandlerExceptionResolverComposite implements HandlerExceptionResolver, Ordered {

	@Nullable
	private List<HandlerExceptionResolver> resolvers;

	private int order = Ordered.LOWEST_PRECEDENCE;


	/**
	 * Set the list of exception resolvers to delegate to.
	 */
	public void setExceptionResolvers(List<HandlerExceptionResolver> exceptionResolvers) {
		this.resolvers = exceptionResolvers;
	}

	/**
	 * Return the list of exception resolvers to delegate to.
	 */
	public List<HandlerExceptionResolver> getExceptionResolvers() {
		return (this.resolvers != null ? Collections.unmodifiableList(this.resolvers) : Collections.emptyList());
	}

	public void setOrder(int order) {
		this.order = order;
	}

	@Override
	public int getOrder() {
		return this.order;
	}


	/**
	 * Resolve the exception by iterating over the list of configured exception resolvers.
	 * <p>The first one to return a {@link ModelAndView} wins. Otherwise {@code null} is returned.
	 */
	@Override
	@Nullable
<<<<<<< HEAD
	public ModelAndView resolveException(HttpServletRequest request, HttpServletResponse response,
			@Nullable Object handler, Exception ex) {
=======
	public ModelAndView resolveException(
			HttpServletRequest request, HttpServletResponse response, @Nullable Object handler, Exception ex) {
>>>>>>> 9eb7f7e2

		if (this.resolvers != null) {
			for (HandlerExceptionResolver handlerExceptionResolver : this.resolvers) {
				ModelAndView mav = handlerExceptionResolver.resolveException(request, response, handler, ex);
				if (mav != null) {
					return mav;
				}
			}
		}
		return null;
	}

}<|MERGE_RESOLUTION|>--- conflicted
+++ resolved
@@ -71,13 +71,8 @@
 	 */
 	@Override
 	@Nullable
-<<<<<<< HEAD
-	public ModelAndView resolveException(HttpServletRequest request, HttpServletResponse response,
-			@Nullable Object handler, Exception ex) {
-=======
 	public ModelAndView resolveException(
 			HttpServletRequest request, HttpServletResponse response, @Nullable Object handler, Exception ex) {
->>>>>>> 9eb7f7e2
 
 		if (this.resolvers != null) {
 			for (HandlerExceptionResolver handlerExceptionResolver : this.resolvers) {
